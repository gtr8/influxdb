--- conflicted
+++ resolved
@@ -10,14 +10,11 @@
 
 ### UI Improvements
 1. [#1796](https://github.com/influxdata/chronograf/pull/1796): Add spinner to indicate data is being written
-<<<<<<< HEAD
 1. [#1800](https://github.com/influxdata/chronograf/pull/1796): Embiggen text area for line protocol manual entry in Data Explorer's Write Data overlay
 1. [#1805](https://github.com/influxdata/chronograf/pull/1805): Fix bar graphs overlapping
 1. [#1805](https://github.com/influxdata/chronograf/pull/1805): Add series names hashing so that graph colors should stay the same for the same series across charts
-=======
 1. [#1800](https://github.com/influxdata/chronograf/pull/1800): Embiggen text area for line protocol manual entry in Data Explorer's Write Data overlay
 1. [#1812](https://github.com/influxdata/chronograf/pull/1812): Improve error message when request for Status Page News Feed fails
->>>>>>> c3077158
 
 ## v1.3.5.0 [2017-07-27]
 ### Bug Fixes
