import React, {Component, MouseEvent} from 'react'

import DashboardsTable from 'src/dashboards/components/DashboardsTable'
import {ErrorHandling} from 'src/shared/decorators/errors'

import {Dashboard} from 'src/types/v2'
import {Notification} from 'src/types/notifications'

interface Props {
  dashboards: Dashboard[]
  defaultDashboardLink: string
  onSetDefaultDashboard: (dashboardLink: string) => void
  onDeleteDashboard: (dashboard: Dashboard) => () => void
  onCreateDashboard: () => void
  onCloneDashboard: (
    dashboard: Dashboard
  ) => (event: MouseEvent<HTMLButtonElement>) => void
  onExportDashboard: (dashboard: Dashboard) => () => void
  notify: (message: Notification) => void
  searchTerm: string
}

@ErrorHandling
class DashboardsPageContents extends Component<Props> {
  public render() {
    const {
      onDeleteDashboard,
      onCloneDashboard,
      onExportDashboard,
<<<<<<< HEAD
      onCreateDashboard,
    } = this.props

    return (
      <div className="col-md-12">
        <div className="panel">
          <div className="panel-body">
            <DashboardsTable
              dashboards={this.filteredDashboards}
              onDeleteDashboard={onDeleteDashboard}
              onCreateDashboard={onCreateDashboard}
              onCloneDashboard={onCloneDashboard}
              onExportDashboard={onExportDashboard}
=======
      defaultDashboardLink,
      onSetDefaultDashboard,
    } = this.props

    return (
      <FancyScrollbar className="page-contents">
        <div className="container-fluid">
          <div className="row">
            <div className="col-md-12">
              <div className="panel">
                {this.renderPanelHeading}
                <div className="panel-body">
                  <DashboardsTable
                    dashboards={this.filteredDashboards}
                    onDeleteDashboard={onDeleteDashboard}
                    onCreateDashboard={onCreateDashboard}
                    onCloneDashboard={onCloneDashboard}
                    onExportDashboard={onExportDashboard}
                    defaultDashboardLink={defaultDashboardLink}
                    onSetDefaultDashboard={onSetDefaultDashboard}
                  />
                </div>
              </div>
            </div>
          </div>
        </div>
      </FancyScrollbar>
    )
  }

  private get renderPanelHeading(): JSX.Element {
    const {onCreateDashboard} = this.props

    return (
      <>
        <div className="panel-heading">
          <h2 className="panel-title">{this.panelTitle}</h2>
          <div className="panel-controls">
            <SearchBar
              placeholder="Filter by Name..."
              onSearch={this.filterDashboards}
>>>>>>> 2e7ce4e0
            />
          </div>
        </div>
      </div>
    )
  }

  private get filteredDashboards(): Dashboard[] {
    const {dashboards, searchTerm} = this.props

    return dashboards.filter(d =>
      d.name.toLowerCase().includes(searchTerm.toLowerCase())
    )
  }
}

export default DashboardsPageContents<|MERGE_RESOLUTION|>--- conflicted
+++ resolved
@@ -27,8 +27,9 @@
       onDeleteDashboard,
       onCloneDashboard,
       onExportDashboard,
-<<<<<<< HEAD
       onCreateDashboard,
+      defaultDashboardLink,
+      onSetDefaultDashboard,
     } = this.props
 
     return (
@@ -41,49 +42,8 @@
               onCreateDashboard={onCreateDashboard}
               onCloneDashboard={onCloneDashboard}
               onExportDashboard={onExportDashboard}
-=======
-      defaultDashboardLink,
-      onSetDefaultDashboard,
-    } = this.props
-
-    return (
-      <FancyScrollbar className="page-contents">
-        <div className="container-fluid">
-          <div className="row">
-            <div className="col-md-12">
-              <div className="panel">
-                {this.renderPanelHeading}
-                <div className="panel-body">
-                  <DashboardsTable
-                    dashboards={this.filteredDashboards}
-                    onDeleteDashboard={onDeleteDashboard}
-                    onCreateDashboard={onCreateDashboard}
-                    onCloneDashboard={onCloneDashboard}
-                    onExportDashboard={onExportDashboard}
-                    defaultDashboardLink={defaultDashboardLink}
-                    onSetDefaultDashboard={onSetDefaultDashboard}
-                  />
-                </div>
-              </div>
-            </div>
-          </div>
-        </div>
-      </FancyScrollbar>
-    )
-  }
-
-  private get renderPanelHeading(): JSX.Element {
-    const {onCreateDashboard} = this.props
-
-    return (
-      <>
-        <div className="panel-heading">
-          <h2 className="panel-title">{this.panelTitle}</h2>
-          <div className="panel-controls">
-            <SearchBar
-              placeholder="Filter by Name..."
-              onSearch={this.filterDashboards}
->>>>>>> 2e7ce4e0
+              defaultDashboardLink={defaultDashboardLink}
+              onSetDefaultDashboard={onSetDefaultDashboard}
             />
           </div>
         </div>
