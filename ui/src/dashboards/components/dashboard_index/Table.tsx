// Libraries
import React, {PureComponent} from 'react'
import {withRouter, WithRouterProps} from 'react-router'
import _ from 'lodash'

// Components
import {
  Button,
  IconFont,
  ComponentSize,
  ComponentColor,
} from '@influxdata/clockface'
import {EmptyState, ResourceList} from 'src/clockface'
import DashboardCards from 'src/dashboards/components/dashboard_index/DashboardCards'
import SortingHat from 'src/shared/components/sorting_hat/SortingHat'

// Types
import {Sort} from 'src/clockface'
import {Dashboard, Organization} from 'src/types/v2'

interface Props {
  searchTerm: string
  dashboards: Dashboard[]
  defaultDashboardLink: string
  onDeleteDashboard: (dashboard: Dashboard) => void
  onCreateDashboard: () => void
  onCloneDashboard: (dashboard: Dashboard) => void
  onExportDashboard: (dashboard: Dashboard) => void
  onUpdateDashboard: (dashboard: Dashboard) => void
  onSetDefaultDashboard: (dashboardLink: string) => void
<<<<<<< HEAD
=======
  onEditLabels: (dashboard: Dashboard) => void
  onFilterChange: (searchTerm: string) => void
>>>>>>> 5a63037e
  orgs: Organization[]
  showOwnerColumn: boolean
  filterComponent?: () => JSX.Element
}

interface DatedDashboard extends Dashboard {
  modified: Date
}

interface State {
  sortKey: SortKey
  sortDirection: Sort
}

type SortKey = keyof Dashboard | 'modified' | 'owner' | 'default' // owner and modified are currently hardcoded

class DashboardsTable extends PureComponent<Props & WithRouterProps, State> {
  constructor(props) {
    super(props)
    this.state = {
      sortKey: null,
      sortDirection: Sort.Descending,
    }
  }

  public render() {
    const {filterComponent} = this.props
    const {sortKey, sortDirection} = this.state

    return (
      <ResourceList>
        <ResourceList.Header filterComponent={filterComponent}>
          <ResourceList.Sorter
            name={this.headerKeys[0]}
            sortKey={this.headerKeys[0]}
            sort={sortKey === this.headerKeys[0] ? sortDirection : Sort.None}
            onClick={this.handleClickColumn}
          />
          {this.ownerSorter}
          <ResourceList.Sorter
            name={this.headerKeys[2]}
            sortKey={this.headerKeys[2]}
            sort={sortKey === this.headerKeys[2] ? sortDirection : Sort.None}
            onClick={this.handleClickColumn}
          />
        </ResourceList.Header>
        <ResourceList.Body emptyState={this.emptyState}>
          {this.sortedCards}
        </ResourceList.Body>
      </ResourceList>
    )
  }

  private get headerKeys(): SortKey[] {
    return ['name', 'owner', 'modified', 'default']
  }

  private get ownerSorter(): JSX.Element {
    const {showOwnerColumn} = this.props
    const {sortKey, sortDirection} = this.state

    if (showOwnerColumn) {
      return (
        <ResourceList.Sorter
          name={this.headerKeys[1]}
          sortKey={this.headerKeys[1]}
          sort={sortKey === this.headerKeys[1] ? sortDirection : Sort.None}
          onClick={this.handleClickColumn}
        />
      )
    }
  }

  private handleClickColumn = (nextSort: Sort, sortKey: SortKey) => {
    this.setState({sortKey, sortDirection: nextSort})
  }

  private get sortedCards(): JSX.Element {
    const {
      dashboards,
      onExportDashboard,
      onCloneDashboard,
      onDeleteDashboard,
      onUpdateDashboard,
      orgs,
      showOwnerColumn,
      onFilterChange,
    } = this.props

    const {sortKey, sortDirection} = this.state

    if (dashboards.length) {
      return (
        <SortingHat<DatedDashboard>
          list={this.datedDashboards}
          sortKey={sortKey}
          direction={sortDirection}
        >
          {ds => (
            <DashboardCards
              dashboards={ds}
              onCloneDashboard={onCloneDashboard}
              onExportDashboard={onExportDashboard}
              onDeleteDashboard={onDeleteDashboard}
              onUpdateDashboard={onUpdateDashboard}
              orgs={orgs}
              showOwnerColumn={showOwnerColumn}
              onFilterChange={onFilterChange}
            />
          )}
        </SortingHat>
      )
    }

    return null
  }

  private get datedDashboards(): DatedDashboard[] {
    return this.props.dashboards.map(d => ({
      ...d,
      modified: new Date(d.meta.updatedAt),
    }))
  }

  private get emptyState(): JSX.Element {
    const {onCreateDashboard, searchTerm} = this.props

    if (searchTerm) {
      return (
        <EmptyState size={ComponentSize.Large}>
          <EmptyState.Text text="No Dashboards match your search term" />
        </EmptyState>
      )
    }

    return (
      <EmptyState size={ComponentSize.Large}>
        <EmptyState.Text
          text="Looks like you don’t have any Dashboards , why not create one?"
          highlightWords={['Dashboards']}
        />
        <Button
          text="Create a Dashboard"
          icon={IconFont.Plus}
          color={ComponentColor.Primary}
          onClick={onCreateDashboard}
          size={ComponentSize.Medium}
        />
      </EmptyState>
    )
  }
}

export default withRouter<Props>(DashboardsTable)<|MERGE_RESOLUTION|>--- conflicted
+++ resolved
@@ -28,11 +28,7 @@
   onExportDashboard: (dashboard: Dashboard) => void
   onUpdateDashboard: (dashboard: Dashboard) => void
   onSetDefaultDashboard: (dashboardLink: string) => void
-<<<<<<< HEAD
-=======
-  onEditLabels: (dashboard: Dashboard) => void
   onFilterChange: (searchTerm: string) => void
->>>>>>> 5a63037e
   orgs: Organization[]
   showOwnerColumn: boolean
   filterComponent?: () => JSX.Element
